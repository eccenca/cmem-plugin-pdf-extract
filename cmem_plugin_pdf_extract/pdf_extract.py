"""Extract text from PDF files"""

import re
from collections import OrderedDict
from collections.abc import Sequence
from concurrent.futures import ProcessPoolExecutor, as_completed
from io import BytesIO
from os import cpu_count

from cmem.cmempy.workspace.projects.resources import get_resources
from cmem.cmempy.workspace.projects.resources.resource import get_resource
from cmem_plugin_base.dataintegration.context import (
    ExecutionContext,
    ExecutionReport,
    PluginContext,
)
from cmem_plugin_base.dataintegration.description import Icon, Plugin, PluginAction, PluginParameter
from cmem_plugin_base.dataintegration.entity import Entities, Entity, EntityPath, EntitySchema
from cmem_plugin_base.dataintegration.parameter.choice import ChoiceParameterType
from cmem_plugin_base.dataintegration.parameter.multiline import MultilineStringParameterType
from cmem_plugin_base.dataintegration.plugins import WorkflowPlugin
from cmem_plugin_base.dataintegration.ports import FixedNumberOfInputs, FixedSchemaPort
from cmem_plugin_base.dataintegration.types import (
    BoolParameterType,
    IntParameterType,
    StringParameterType,
)
from cmem_plugin_base.dataintegration.utils import setup_cmempy_user_access
from pdfplumber import open as pdfplumber_open
from pdfplumber.page import Page
from yaml import YAMLError, safe_load

from cmem_plugin_pdf_extract.doc import DOC
from cmem_plugin_pdf_extract.table_extraction_strategies import (
    CUSTOM_TABLE_STRATEGY_DEFAULT,
    TABLE_EXTRACTION_STRATEGIES,
)
from cmem_plugin_pdf_extract.utils import (
<<<<<<< HEAD
    get_logs,
=======
    capture_pdfminer_logs,
>>>>>>> 2822fb05
    parse_page_selection,
    validate_page_selection,
)

MAX_PROCESSES_DEFAULT = cpu_count() - 1  # type: ignore[operator]
TABLE_LINES = "lines"
TABLE_TEXT = "text"
TABLE_CUSTOM = "custom"
TABLE_STRATEGY_PARAMETER_CHOICES = OrderedDict(
    {
        TABLE_LINES: "Lines",
        TABLE_TEXT: "Text",
        TABLE_CUSTOM: "Custom",
    }
)

IGNORE = "ignore"
RAISE_ON_ERROR = "raise_on_error"
RAISE_ON_ERROR_AND_WARNING = "raise_on_error_and_warning"
ERROR_HANDLING_PARAMETER_CHOICES = OrderedDict(
    {
        IGNORE: "Ignore",
        RAISE_ON_ERROR: "Raise on error",
        RAISE_ON_ERROR_AND_WARNING: "Raise on error and warning",
    }
)

TYPE_URI = "urn:x-eccenca:PdfExtract"


@Plugin(
    label="Extract from PDF files",
    description="Extract text and tables from PDF files",
    documentation=DOC,
    icon=Icon(package=__package__, file_name="ic--baseline-picture-as-pdf.svg"),
    actions=[
        PluginAction(
            name="test_regex",
            label="Test regex pattern",
            description="Test the regular expression pattern for file identification.",
        )
    ],
    parameters=[
        PluginParameter(
            param_type=StringParameterType(),
            name="regex",
            label="File name regex filter",
            description="Regular expression for filtering resources of the project.",
        ),
        PluginParameter(
            param_type=BoolParameterType(),
            name="all_files",
            label="Output all file content as one value",
            description="""If enabled, the results of all files will be combined into a single
            output value. If disabled, each file result will be output in a separate entity.""",
            default_value=False,
        ),
        PluginParameter(
            param_type=StringParameterType(),
            name="page_selection",
            label="Page selection",
            description="""Comma-separated page numbers or ranges (e.g., 1,2-5,7) for page
            selection. Files that do not contain any of the specified pages will return
            empty results with the information logged. If no page selection is specified, all pages
            will be processed.""",
            default_value="",
        ),
        PluginParameter(
            param_type=ChoiceParameterType(ERROR_HANDLING_PARAMETER_CHOICES),
            name="error_handling",
            label="Error Handling Mode",
            description="""The mode in which errors during the extraction are handled. If set to
            "Ignore", it will log errors and continue, returning empty or error-marked results
            for files. When "Raise on errors and warnings" is selected, any warning from the
            underlying PDF extraction module when extracting text and tables from pages is
            treated as an error if empty results are returned.""",
            default_value=RAISE_ON_ERROR,
        ),
        PluginParameter(
            param_type=ChoiceParameterType(TABLE_STRATEGY_PARAMETER_CHOICES),
            name="table_strategy",
            label="Table extraction strategy",
            description="""Specifies the method used to detect tables in the PDF page. Options
            include "lines" and "text", each using different cues (such as  lines or text alignment)
            to find tables. If "Custom" is selected, a custom setting needs to defined under
            advanced options.""",
            default_value=TABLE_LINES,
        ),
        PluginParameter(
            param_type=MultilineStringParameterType(),
            name="custom_table_strategy",
            label="Custom table extraction strategy",
            description="Custom table extraction strategy in YAML format.",
            advanced=True,
        ),
        PluginParameter(
            param_type=IntParameterType(),
            name="max_processes",
            label="Maximum number of processes for processing files",
            description="""The maximum number of processes to use for processing multiple files
            concurrently. The default is (number of virtual cores)-1.""",
            advanced=True,
            default_value=MAX_PROCESSES_DEFAULT,
        ),
    ],
)
class PdfExtract(WorkflowPlugin):
    """PDF Extract plugin."""

    def __init__(  # noqa: PLR0913
        self,
        regex: str,
        all_files: bool = False,
        page_selection: str = "",
        error_handling: str = RAISE_ON_ERROR,
        table_strategy: str = TABLE_LINES,
        custom_table_strategy: str = CUSTOM_TABLE_STRATEGY_DEFAULT,
        max_processes: int = MAX_PROCESSES_DEFAULT,
    ) -> None:
        if page_selection:
            validate_page_selection(page_selection)
        self.page_numbers = parse_page_selection(page_selection)

        if table_strategy not in TABLE_STRATEGY_PARAMETER_CHOICES:
            raise ValueError(f"Invalid table strategy: {table_strategy}")
        if table_strategy == TABLE_CUSTOM:
            cleaned_string = "\n".join(
                [
                    line
                    for line in custom_table_strategy.splitlines()
                    if not line.strip().startswith("#") and line.strip() != ""
                ]
            ).strip()
            if not cleaned_string:
                raise ValueError("No custom table strategy defined")
            try:
                self.table_strategy = safe_load(cleaned_string)
            except YAMLError as e:
                raise YAMLError(f"Invalid custom table strategy: {e}") from e
        else:
            self.table_strategy = TABLE_EXTRACTION_STRATEGIES[table_strategy]

        if error_handling not in ERROR_HANDLING_PARAMETER_CHOICES:
            raise ValueError(f"Invalid error handling mode: {error_handling}")
        self.error_handling = error_handling

        self.regex = rf"{regex}"
        self.all_files = all_files
        self.max_processes = max_processes
        self.input_ports = FixedNumberOfInputs([])
        self.schema = EntitySchema(type_uri=TYPE_URI, paths=[EntityPath("pdf_extract_output")])
        self.output_port = FixedSchemaPort(self.schema)

    def test_regex(self, context: PluginContext) -> str:
        """Plugin Action to test the regex pattern against existing files"""
        setup_cmempy_user_access(context.user)
        files_found = len(self.get_file_list(context.project_id))
        return f"{files_found} file{'' if files_found == 1 else 's'} found."

    @staticmethod
    def extract_pdf_data_worker(
        filename: str,
        page_numbers: list,
        project_id: str,
        table_settings: dict,
        error_handling: str,
    ) -> dict:
        """Extract structured PDF data (sequential processing)."""
        output: dict = {"metadata": {"Filename": filename}, "pages": []}
        binary_file = BytesIO(get_resource(project_id, filename))
        page_number = None
        try:
            with pdfplumber_open(binary_file) as pdf:
                output["metadata"].update(pdf.metadata or {})
                valid_page_numbers = (
                    [_ for _ in page_numbers if _ <= len(pdf.pages)]
                    if page_numbers
                    else range(1, len(pdf.pages) + 1)
                )
                invalid_page_numbers = list(set(page_numbers) - set(valid_page_numbers))
                for page_number in valid_page_numbers:
                    try:
                        page_data = PdfExtract.process_page(
                            pdf.pages[page_number - 1], page_number, table_settings, error_handling
                        )
                        output["pages"].append(page_data)
                    except Exception as e:
                        if error_handling != IGNORE:
                            raise
                        output["pages"].append({"page_number": page_number, "error": str(e)})
                for page_number in invalid_page_numbers:
                    output["pages"].append(
                        {"page_number": page_number, "error": "page does not exist"}
                    )

        except Exception as e:
            if error_handling != IGNORE:
                if page_number is not None:
                    msg = f"File {filename}, page {page_number}: {e}"
                else:
                    msg = f"File {filename}: {e}"
                raise type(e)(msg) from e
            output["metadata"]["error"] = str(e)

        return output

    @staticmethod
    def process_page(
        page: Page, page_number: int, table_settings: dict, error_handling: str
    ) -> dict:
        """Process a single PDF page and return extracted content."""
        text_warning = None
        table_warning = None
        stderr_warning = None
        try:
<<<<<<< HEAD
            with get_logs() as log_output:
                text = page.extract_text()
            logs = log_output.getvalue().strip()
            if not text and logs:
                text_warning = f"Text extraction error: {logs}"

            with get_logs() as log_output:
=======
            with capture_pdfminer_logs() as stderr:
                text = page.extract_text() or ""
            stderr_output = stderr.getvalue().strip()
            if not text and stderr_output:
                text_warning = f"Text extraction error: {stderr_output}"

            with capture_pdfminer_logs() as stderr:
>>>>>>> 2822fb05
                tables = page.extract_tables(table_settings) or []
            logs = log_output.getvalue().strip()
            if not tables and logs:
                table_warning = f"Table extraction error: {logs}"

            if text_warning or table_warning:
                stderr_warning = (
                    f"{text_warning}, {table_warning}"
                    if text_warning and table_warning
                    else text_warning or table_warning
                )

        except Exception as e:
            if error_handling != IGNORE:
                raise
            return {"page_number": page_number, "error": str(e)}

        if stderr_warning:
            if error_handling == RAISE_ON_ERROR_AND_WARNING:
                raise ValueError(stderr_warning)
            return {
                "page_number": page_number,
                "text": text,
                "tables": tables,
                "error": stderr_warning,
            }
        return {
            "page_number": page_number,
            "text": text,
            "tables": tables,
        }

    def get_entities(self, filenames: list) -> Entities:
        """Make entities from extracted PDF data across multiple files."""
        entities = []
        all_output = []

        with ProcessPoolExecutor(max_workers=self.max_processes) as executor:
            future_to_file = {
                executor.submit(
                    PdfExtract.extract_pdf_data_worker,
                    filename,
                    self.page_numbers,
                    self.context.task.project_id(),
                    self.table_strategy,
                    self.error_handling,
                ): filename
                for filename in filenames
            }

            for i, future in enumerate(as_completed(future_to_file), start=1):
                filename = future_to_file[future]
                try:
                    result = future.result()
                except Exception as e:
                    if self.error_handling != IGNORE:
                        raise
                    result = {"metadata": {"Filename": filename, "error": str(e)}, "pages": []}

                if self.all_files:
                    all_output.append(result)
                else:
                    entities.append(Entity(uri=f"{TYPE_URI}_{i}", values=[[str(result)]]))

                self.log.info(f"Processed file {filename} ({i}/{len(filenames)})")
                self.context.report.update(
                    ExecutionReport(
                        entity_count=i,
                        operation_desc=f"file{'' if i == 1 else 's'} processed",
                    )
                )

        if self.all_files:
            entities = [Entity(uri=f"{TYPE_URI}_1", values=[[str(all_output)]])]

        self.log.info("Finished processing all files")

        return Entities(entities=entities, schema=self.schema)

    def get_file_list(self, project_id: str) -> list:
        """Get file list using regex pattern"""
        return [r["name"] for r in get_resources(project_id) if re.fullmatch(self.regex, r["name"])]

    def execute(self, inputs: Sequence[Entities], context: ExecutionContext) -> Entities:  # noqa: ARG002
        """Run the workflow operator."""
        context.report.update(ExecutionReport(entity_count=0, operation_desc="files processed"))
        self.context = context
        setup_cmempy_user_access(context.user)
        filenames = self.get_file_list(context.task.project_id())
        if not filenames:
            raise FileNotFoundError("No matching files found")
        return self.get_entities(filenames)<|MERGE_RESOLUTION|>--- conflicted
+++ resolved
@@ -36,11 +36,7 @@
     TABLE_EXTRACTION_STRATEGIES,
 )
 from cmem_plugin_pdf_extract.utils import (
-<<<<<<< HEAD
-    get_logs,
-=======
     capture_pdfminer_logs,
->>>>>>> 2822fb05
     parse_page_selection,
     validate_page_selection,
 )
@@ -256,15 +252,6 @@
         table_warning = None
         stderr_warning = None
         try:
-<<<<<<< HEAD
-            with get_logs() as log_output:
-                text = page.extract_text()
-            logs = log_output.getvalue().strip()
-            if not text and logs:
-                text_warning = f"Text extraction error: {logs}"
-
-            with get_logs() as log_output:
-=======
             with capture_pdfminer_logs() as stderr:
                 text = page.extract_text() or ""
             stderr_output = stderr.getvalue().strip()
@@ -272,11 +259,10 @@
                 text_warning = f"Text extraction error: {stderr_output}"
 
             with capture_pdfminer_logs() as stderr:
->>>>>>> 2822fb05
                 tables = page.extract_tables(table_settings) or []
-            logs = log_output.getvalue().strip()
-            if not tables and logs:
-                table_warning = f"Table extraction error: {logs}"
+            stderr_output = stderr.getvalue().strip()
+            if not tables and stderr_output:
+                table_warning = f"Table extraction error: {stderr_output}"
 
             if text_warning or table_warning:
                 stderr_warning = (
